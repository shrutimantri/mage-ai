{
  "name": "Mage",
  "logo": {
    "light": "/logo/light.svg",
    "dark": "/logo/dark.svg"
  },
  "favicon": "/favicon.png",
  "colors": {
    "primary": "#7E53F8",
    "light": "#BFA8FF",
    "dark": "#4C22C0",
    "ultraLight": "#E4DAFF",
    "ultraDark": "#270A7A",
    "background": {
      "dark": "#121212"
    }
  },
  "feedback": {
    "suggestEdit": true,
    "raiseIssue": true,
    "thumbsRating": true
  },
  "search": {
    "prompt": "✨ Make magic..."
  },
  "metadata": {
    "og:image": "/media/og.png",
    "twitter:site": "@mage_ai"
  },
  "topbarCtaButton": {
    "type": "github",
    "url": "https://github.com/mage-ai/mage-ai"
  },
  "topAnchor": {
    "name": "Documentation",
    "icon": "book-open"
  },
  "primaryTab": {
    "name": "Docs"
  },
  "tabs": [
    {
      "name": "Guides",
      "url": "guides"
    },
    {
      "name": "API",
      "url": "api-reference"
    },
    {
      "name": "Deploy",
      "url": "production"
    },
    {
      "name": "Contribute",
      "url": "contributing"
    },
    {
      "name": "Slack",
      "url": "https://www.mage.ai/chat"
    }
  ],
  "anchors": [
    {
      "name": "Releases",
      "icon": "megaphone",
      "url": "https://docs.mage.ai/about/releases"
    },
    {
      "name": "Roadmap",
      "icon": "map",
      "url": "https://docs.mage.ai/about/roadmap"
    },
    {
      "name": "Troubleshooting",
      "icon": "question",
      "url": "https://docs.mage.ai/development/troubleshooting"
    }
  ],
  "navigation": [
    {
      "group": "Get Started",
      "pages": [
        "introduction/overview",
        "getting-started/setup",
        "design/core-design-principles",
        {
          "group": "Abstractions",
          "icon": "object-subtract",
          "pages": [
            "design/core-abstractions",
            "design/abstractions/project-structure"
          ]
        }
      ]
    },
    {
      "group": "Concepts",
      "pages": [
        {
          "group": "Backfills",
          "icon": "database",
          "pages": [
            "orchestration/backfills/overview",
            "orchestration/backfills/guides"
          ]
        },
        {
          "group": "Blocks",
          "icon": "block-brick",
          "pages": [
            "design/blocks",
            {
              "group": "Types",
              "pages": [
                "design/blocks/callbacks",
                "design/blocks/conditionals",
                "design/blocks/data-exporter",
                "design/blocks/data-loader",
                "design/blocks/extension",
                "design/blocks/scratchpad",
                "design/blocks/sensor",
                "design/blocks/transformer"
              ]
            },
            "design/blocks/dynamic-blocks",
            {
              "group": "Resources",
              "pages": [
                {
                  "group": "Data loader",
                  "pages": [
                    "design/data-loading",
                    "development/blocks/data_loaders/templates"
                  ]
                },
                {
                  "group": "Transformer",
                  "pages": [
                    "development/blocks/transformers/templates"
                  ]
                },
                {
                  "group": "Data exporter",
                  "pages": [
                    "development/blocks/data_exporters/templates"
                  ]
                },
                {
                  "group": "Sensors",
                  "pages": [
                    "development/blocks/sensors/templates"
                  ]
                },
                {
                  "group": "Callbacks",
                  "pages": [
                    "development/blocks/callbacks/templates"
                  ]
                },
                {
                  "group": "Conditionals",
                  "pages": [
                    "development/blocks/conditionals/templates"
                  ]
                }
              ]
            }
          ]
        },
        {
          "group": "Data integration",
          "icon": "rotate",
          "pages": [
            "data-integrations/overview",
            "data-integrations/configuration",
            {
              "group": "Sources",
              "pages": [
                "data-integrations/sources/overview",
                "data-integrations/sources/add-new-source",
                "data-integrations/sources/postgresql"
              ]
            },
            {
              "group": "Destinations",
              "pages": [
                "data-integrations/destinations/overview",
                "data-integrations/destinations/add-new-destination"
              ]
            }
          ]
        },
        {
          "group": "dbt",
          "icon": "arrow-progress",
          "pages": [
            "dbt/overview",
            {
              "group": "Configuration",
              "pages": [
                "dbt/sources",
                "dbt/connection-profiles",
                "dbt/variable-interpolation",
                "dbt/run-dbt-spark"
              ]
            },
            {
              "group": "Models",
              "pages": [
                "dbt/add-existing-dbt",
                "dbt/incremental-models",
                "dbt/run-single-model",
                "dbt/run-selected-model"
              ]
            },
            {
              "group": "Commands",
              "pages": [
                "dbt/docs",
                "dbt/snapshots",
                "dbt/running-dbt-tests"
              ]
            }
          ]
        },
        "orchestration/global-data-products/overview",
        "design/data-pipeline-management",
        {
          "group": "Pipeline runs",
          "icon": "pipe-circle-check",
          "pages": [
            "orchestration/pipeline-runs/retrying-block-runs",
            "orchestration/pipeline-runs/saving-block-output-as-csv"
          ]
        },
        {
          "group": "Schedules and triggers",
          "icon": "clock",
          "pages": [
            "orchestration/triggers/configure-triggers-in-code",
            {
              "group": "Event triggers",
              "pages": [
                "orchestration/triggers/events/overview",
                "orchestration/triggers/events/aws"
              ]
            },
            "orchestration/triggers/trigger-pipeline",
            "orchestration/triggers/trigger-pipeline-api",
            "orchestration/triggers/schedule-pipelines"
          ]
        },
        {
          "group": "Streaming",
          "icon": "water",
          "pages": [
            "streaming/overview",
            {
              "group": "Sources",
              "pages": [
                "streaming/sources/amazon-sqs",
                "streaming/sources/azure-event-hub",
                "streaming/sources/google-cloud-pubsub",
                "streaming/sources/kafka",
                "streaming/sources/kinesis"
              ]
            },
            {
              "group": "Destinations",
              "pages": [
                "streaming/destinations/amazon-s3",
                "streaming/destinations/dummy",
                "streaming/destinations/elasticsearch",
                "streaming/destinations/influxdb",
                "streaming/destinations/kafka",
                "streaming/destinations/kinesis",
                "streaming/destinations/mongodb",
                "streaming/destinations/opensearch",
                "streaming/destinations/postgres",
                "streaming/destinations/redshift"
              ]
            }
          ]
        }
      ]
    },
    {
      "group": "Reference",
      "icon": "gear",
      "pages": [
        {
          "group": "Configuration",
          "icon": "gear",
          "pages": [
            {
              "group": "Variables",
              "pages": [
                "development/variables/overview",
                "development/variables/referencing-variables",
                {
                  "group": "Variable Types",
                  "pages": [
                    "development/variables/environment-variables",
                    "getting-started/runtime-variable",
                    "development/variables/block-variables",
                    "development/variables/secrets"
                  ]
                }
              ]
            },
            "custom-templates/overview",
            {
              "group": "Dependencies",
              "pages": [
                "development/dependencies/requirements",
                "development/dependencies/custom-files"
              ]
            },
            {
              "group": "Storage",
              "pages": [
                "integrations/databases/BigQuery",
                "integrations/databases/ClickHouse",
                "integrations/databases/Druid",
                "integrations/databases/MicrosoftSQLServer",
                "integrations/databases/MongoDB",
                "integrations/databases/MySQL",
                "integrations/databases/PostgreSQL",
                "integrations/databases/Redshift",
                "integrations/databases/S3",
                "integrations/databases/Snowflake",
                "integrations/databases/trino"
              ]
            },
<<<<<<< HEAD
            "getting-started/kernels",
            {
              "group": "Versioning",
              "pages": [
                "getting-started/setting-up-git",
                "getting-started/file-versions"
              ]
            },
            "development/project/local-timezone"
=======
            "getting-started/kernels"
>>>>>>> 1cf5b4f1
          ]
        },
        {
          "group": "Development",
          "icon": "flask",
          "pages": [
            "development/project/setup",
            "getting-started/setting-up-git",
            "getting-started/file-versions",
            "development/text-editor"
          ]
        },
        {
          "group": "External tools",
          "icon": "puzzle",
          "pages": [
            {
              "group": "Computation",
              "pages": [
                "integrations/spark-pyspark",
                "integrations/databricks"
              ]
            },
            {
              "group": "Orchestration",
              "pages": [
                "integrations/airflow",
                "integrations/prefect"
              ]
            },
            {
              "group": "Data integration",
              "pages": [
                "integrations/airbyte",
                "integrations/stitch"
              ]
            },
            {
              "group": "Transformation",
              "pages": [
                "integrations/dbt-cloud",
                "integrations/polars"
              ]
            },
            {
              "group": "Observability",
              "pages": [
                {
                  "group": "Monitoring",
                  "pages": [
                    "integrations/observability/datadog",
                    "integrations/observability/great-expectations",
                    "integrations/observability/metaplane",
                    "integrations/observability/newrelic",
                    "integrations/observability/sentry"
                  ]
                },
                {
                  "group": "Alerting",
                  "pages": [
                    "integrations/observability/alerting-email",
                    "integrations/observability/alerting-opsgenie",
                    "integrations/observability/alerting-slack",
                    "integrations/observability/alerting-teams"
                  ]
                }
              ]
            },
            {
              "group": "Reverse ETL",
              "pages": [
                "integrations/hightouch"
              ]
            }
          ]
        },
        {
          "group": "Monitoring",
          "icon": "eye",
          "pages": [
            "development/observability/monitoring",
            "development/observability/logging"
          ]
        },
        {
          "group": "Testing",
          "icon": "vial",
          "pages": [
            "development/data-validation",
            "development/testing/great-expectations",
            "development/testing/unit-tests"
          ]
        },
        "development/ai/overview",
        {
          "group": "Visualizations",
          "icon": "chart-line-up-down",
          "pages": [
            "visualizations/dashboards"
          ]
        },
        "development/updating-mage",
        "development/ai/overview"
      ]
    },
    {
      "group": "About",
      "icon": "info",
      "pages": [
        "about/code-of-conduct",
        "about/statistics"
      ]
    },
    {
      "group": "Get Started",
      "pages": [
        "guides/overview"
      ]
    },
    {
      "group": "Quickstarts",
      "pages": [
        "guides/load-api-data",
        "guides/data-integration-pipeline",
        "guides/setup-dbt",
        "guides/integrate-mage-airflow"
      ]
    },
    {
      "group": "Tutorials",
      "pages": [
        {
          "group": "Blocks",
          "icon": "block-brick",
          "pages": [
            "guides/blocks/transformer-blocks",
            "guides/blocks/sql-blocks",
            "guides/blocks/dynamic-blocks",
            "guides/blocks/custom-blocks",
            "guides/blocks/markdown-blocks",
            "guides/blocks/r-blocks",
            "guides/blocks/replicate-blocks"
          ]
        },
        {
          "group": "Pipelines",
          "icon": "pipe-section",
          "pages": [
            "guides/streaming-pipeline",
            "guides/streaming/magic-devcontainer",
            "guides/streaming-pipeline-rabbitmq",
            "guides/train-model"
          ]
        },
        "guides/ai/overview",
        "guides/community-examples",
        "guides/tips-and-tricks"
      ]
    },
    {
      "group": "Get Started",
      "icon": "robot",
      "pages": [
        "api-reference/overview",
        {
          "group": "Design",
          "icon": "pencil",
          "pages": [
            "api-reference/resources",
            "api-reference/policies",
            "api-reference/presenters"
          ]
        }
      ]
    },
    {
      "group": "Endpoints",
      "icon": "robot",
      "pages": [
        {
          "group": "Backfills",
          "icon": "database",
          "pages": [
            "api-reference/backfills/overview",
            "api-reference/backfills/read-backfills",
            "api-reference/backfills/create-backfills",
            "api-reference/backfills/update-backfill",
            "api-reference/backfills/delete-backfill"
          ]
        },
        {
          "group": "Blocks",
          "icon": "block-brick",
          "pages": [
            "api-reference/blocks/overview",
            "api-reference/blocks/read-block",
            "api-reference/blocks/create-block",
            "api-reference/blocks/update-block",
            "api-reference/blocks/delete-block"
          ]
        },
        {
          "group": "Logs",
          "icon": "scroll",
          "pages": [
            "api-reference/logs/overview",
            "api-reference/logs/read-logs"
          ]
        },
        {
          "group": "OAuth access tokens",
          "icon": "key",
          "pages": [
            "api-reference/oauth-access-tokens/overview",
            "api-reference/oauth-access-tokens/read-oauth-access-tokens"
          ]
        },
        {
          "group": "Pipeline runs",
          "icon": "pipe-valve",
          "pages": [
            "api-reference/pipeline-runs/overview",
            "api-reference/pipeline-runs/read-pipeline-runs",
            "api-reference/pipeline-runs/trigger-pipeline"
          ]
        },
        {
          "group": "Pipeline schedules",
          "icon": "pipe-circle-check",
          "pages": [
            "api-reference/pipeline-schedules/overview",
            "api-reference/pipeline-schedules/read-pipeline-schedules"
          ]
        },
        {
          "group": "Pipelines",
          "icon": "pipe-collar",
          "pages": [
            "api-reference/pipelines/overview",
            "api-reference/pipelines/read-pipeline",
            "api-reference/pipelines/create-pipeline",
            "api-reference/pipelines/update-pipeline",
            "api-reference/pipelines/delete-pipeline"
          ]
        },
        {
          "group": "Sessions",
          "icon": "window",
          "pages": [
            "api-reference/sessions/overview",
            "api-reference/sessions/create-session"
          ]
        }
      ]
    },
    {
      "group": "Get Started",
      "pages": [
        "production/deploying-to-cloud/architecture",
        {
          "group": "Providers",
          "icon": "clouds",
          "pages": [
            {
              "group": "AWS",
              "pages": [
                "production/deploying-to-cloud/aws/setup",
                "production/deploying-to-cloud/aws/resources",
                "production/deploying-to-cloud/aws/aws-ecs-architecture",
                "production/deploying-to-cloud/aws/terraform-apply-policy",
                "production/deploying-to-cloud/aws/terraform-destroy-policy",
                "production/deploying-to-cloud/aws/emr-policy",
                "production/deploying-to-cloud/aws-without-terraform",
                "production/deploying-to-cloud/aws/code-pipeline"
              ]
            },
            {
              "group": "Azure",
              "pages": [
                "production/deploying-to-cloud/azure/setup",
                "production/deploying-to-cloud/azure/resources"
              ]
            },
            {
              "group": "DigitalOcean",
              "pages": [
                "production/deploying-to-cloud/digitalocean/setup"
              ]
            },
            {
              "group": "GCP",
              "pages": [
                "production/deploying-to-cloud/gcp/setup",
                "production/deploying-to-cloud/gcp/resources",
                "production/deploying-to-cloud/gcp/gcp-artifact-registry"
              ]
            }
          ]
        },
        "production/deploying-to-cloud/using-terraform",
        "production/deploying-to-cloud/using-helm"
      ]
    },
    {
      "group": "Concepts",
      "pages": [
        {
          "group": "Authentication",
          "icon": "passport",
          "pages": [
            "production/authentication/overview",
            "production/authentication/microsoft"
          ]
        },
        {
          "group": "CI/CD",
          "icon": "circle-check",
          "pages": [
            "production/ci-cd/overview",
            "production/ci-cd/local-cloud/repository-setup",
            "production/ci-cd/local-cloud/github-actions",
            "production/ci-cd/local-cloud/gitlab-ci-cd",
            "production/ci-cd/local-cloud/buildkite"
          ]
        },
        {
          "group": "Configuration",
          "icon": "gear",
          "pages": [
            "production/configuring-production-settings/overview",
            "production/configuring-production-settings/compute-resource"
          ]
        },
        "production/databases/default",
        {
          "group": "Secrets",
          "icon": "lock",
          "pages": [
            "production/deploying-to-cloud/secrets/AWS",
            "production/deploying-to-cloud/secrets/Azure",
            "production/deploying-to-cloud/secrets/GCP"
          ]
        },
        {
          "group": "Team management",
          "icon": "user-plus",
          "pages": [
            "production/developing-in-the-cloud/cloud-dev-environments/overview",
            {
              "group": "Environments",
              "pages": [
                "production/developing-in-the-cloud/cloud-dev-environments/aws-ecs",
                "production/developing-in-the-cloud/cloud-dev-environments/cloud-run",
                "production/developing-in-the-cloud/cloud-dev-environments/kubernetes"
              ]
            }
          ]
        },
        {
          "group": "Version control",
          "icon": "code-branch",
          "pages": [
            "production/data-sync/git",
            "production/data-sync/github"
          ]
        }
      ]
    },
    {
      "group": "Get Started",
      "pages": [
        "contributing/overview",
        {
          "group": "Backend",
          "icon": "server",
          "pages": [
            "contributing/backend/overview",
            {
              "group": "Streaming",
              "pages": [
                "contributing/backend/streaming/sources-and-destinations"
              ]
            }
          ]
        },
        {
          "group": "Frontend",
          "icon": "browser",
          "pages": [
            "contributing/frontend/overview",
            "contributing/charts/how-to-add"
          ]
        }
      ]
    }
  ],
  "backgroundImage": "/background.png",
  "footerSocials": {
    "linkedin": "https://www.linkedin.com/company/magetech/",
    "twitter": "https://twitter.com/mage_ai",
    "facebook": "https://www.facebook.com/mageai",
    "instagram": "https://www.instagram.com/mage_ai/",
    "github": "https://www.github.com/mage-ai"
  },
  "analytics": {
    "amplitude": {
      "apiKey": "b3c3b09423fea2abaae92c08b44de1c3"
    }
  },
  "api": {
    "playground": {
      "mode": "hide"
    }
  },
  "redirects": [
    {
      "source": "/getting-started/secrets",
      "destination": "/development/variables/secrets"
    },
    {
      "source": "/development/environment-variables",
      "destination": "/development/variables/environment-variables"
    },
    {
      "source": "/contributing/code-of-conduct",
      "destination": "/about/code-of-conduct"
    },
    {
      "source": "/contributing/statistics/overview",
      "destination": "/about/statistics"
    },
    {
      "source": "/guides/streaming/contributing",
      "destination": "/contributing/backend/streaming/sources-and-destinations"
    },
    {
      "source": "/community/contributing",
      "destination": "/contributing/overview"
    },
    {
      "source": "/development/blocks/callbacks/overview",
      "destination": "/design/blocks/callbacks"
    },
    {
      "source": "/development/blocks/conditionals/overview",
      "destination": "/design/blocks/conditionals"
    },
    {
      "source": "/development/blocks/sql/trino",
      "destination": "/integrations/databases/trino"
    },
    {
      "source": "/guides/data-validation",
      "destination": "/development/data-validation"
    },
    {
      "source": "/production/observability/logging",
      "destination": "/development/observability/logging"
    },
    {
      "source": "/production/observability/monitoring",
      "destination": "/development/observability/monitoring"
    },
    {
      "source": "/development/versioning/file-versions",
      "destination": "/getting-started/file-versions"
    },
    {
      "source": "/production/configuring-production-settings/runtime-",
      "destination": "/getting-started/runtime-variable"
    },
    {
      "source": "/development/secrets/secrets",
      "destination": "/development/variables/secrets"
    },
    {
      "source": "/developing-in-the-cloud/setting-up-git",
      "destination": "/getting-started/setting-up-git"
    },
    {
      "source": "/guides/r-blocks",
      "destination": "/guides/blocks/r-blocks"
    },
    {
      "source": "/design/blocks/replicate-blocks",
      "destination": "/guides/blocks/replicate-blocks"
    },
    {
      "source": "/guides/sql-blocks",
      "destination": "/guides/blocks/sql-blocks"
    },
    {
      "source": "/guides/transformer-blocks",
      "destination": "/guides/blocks/transformer-blocks"
    },
    {
      "source": "/tutorials/examples",
      "destination": "/guides/community-examples"
    },
    {
      "source": "/tutorials/load-api-data",
      "destination": "/guides/load-api-data"
    },
    {
      "source": "/tutorials/setup-dbt",
      "destination": "/guides/setup-dbt"
    },
    {
      "source": "/tutorials/train-model",
      "destination": "/guides/train-model"
    },
    {
      "source": "/tutorials/train/complete-project",
      "destination": "/guides/train/complete-project"
    },
    {
      "source": "/production/observability/alerting-email",
      "destination": "/integrations/observability/alerting-email"
    },
    {
      "source": "/production/observability/alerting-opsgenie",
      "destination": "/integrations/observability/alerting-opsgenie"
    },
    {
      "source": "/production/observability/alerting-slack",
      "destination": "/integrations/observability/alerting-slack"
    },
    {
      "source": "/production/observability/alerting-teams",
      "destination": "/integrations/observability/alerting-teams"
    },
    {
      "source": "/production/observability/datadog",
      "destination": "/integrations/observability/datadog"
    },
    {
      "source": "/integrations/great-expectations",
      "destination": "/integrations/observability/great-expectations"
    },
    {
      "source": "/integrations/metaplane",
      "destination": "/integrations/observability/metaplane"
    },
    {
      "source": "/production/observability/newrelic",
      "destination": "/integrations/observability/newrelic"
    },
    {
      "source": "/production/observability/sentry",
      "destination": "/integrations/observability/sentry"
    },
    {
      "source": "/guides/triggers/configure-triggers-in-code",
      "destination": "/orchestration/triggers/configure-triggers-in-code"
    },
    {
      "source": "/guides/triggers/events/aws",
      "destination": "/orchestration/triggers/events/aws"
    },
    {
      "source": "/guides/triggers/events/overview",
      "destination": "/orchestration/triggers/events/overview"
    },
    {
      "source": "/guides/schedule-pipelines",
      "destination": "/orchestration/triggers/schedule-pipelines"
    },
    {
      "source": "/guides/trigger-pipeline-api",
      "destination": "/orchestration/triggers/trigger-pipeline-api"
    },
    {
      "source": "/production/configuring-production-settings/secrets",
      "destination": "/production/deploying-to-cloud/secrets/AWS"
    },
    {
      "source": "/development/secrets/GCP",
      "destination": "/production/deploying-to-cloud/secrets/GCP"
    },
    {
      "source": "/developing-in-the-cloud/cloud-dev-environments/aws-ecs",
      "destination": "/production/developing-in-the-cloud/cloud-dev-environments/aws-ecs"
    },
    {
      "source": "/developing-in-the-cloud/cloud-dev-environments/cloud-run",
      "destination": "/production/developing-in-the-cloud/cloud-dev-environments/cloud-run"
    },
    {
      "source": "/developing-in-the-cloud/cloud-dev-environments/kubernetes",
      "destination": "/production/developing-in-the-cloud/cloud-dev-environments/kubernetes"
    },
    {
      "source": "/developing-in-the-cloud/cloud-dev-environments/overview",
      "destination": "/production/developing-in-the-cloud/cloud-dev-environments/overview"
    },
    {
      "source": "/developing-in-the-cloud/workspaces/kubernetes",
      "destination": "/production/developing-in-the-cloud/workspaces/kubernetes"
    },
    {
      "source": "/developing-in-the-cloud/workspaces/overview",
      "destination": "/production/developing-in-the-cloud/workspaces/overview"
    },
    {
      "source": "/guides/streaming/destinations/amazon-s3",
      "destination": "/streaming/destinations/amazon-s3"
    },
    {
      "source": "/guides/streaming/destinations/elasticsearch",
      "destination": "/streaming/destinations/elasticsearch"
    },
    {
      "source": "/guides/streaming/destinations/azure_data_lake",
      "destination": "/streaming/destinations/azure_data_lake"
    },
    {
      "source": "/guides/streaming/destinations/dummy",
      "destination": "/streaming/destinations/dummy"
    },
    {
      "source": "/guides/streaming/destinations/kafka",
      "destination": "/streaming/destinations/kafka"
    },
    {
      "source": "/guides/streaming/destinations/kinesis",
      "destination": "/streaming/destinations/kinesis"
    },
    {
      "source": "/guides/streaming/destinations/mongodb",
      "destination": "/streaming/destinations/mongodb"
    },
    {
      "source": "/guides/streaming/destinations/opensearch",
      "destination": "/streaming/destinations/opensearch"
    },
    {
      "source": "/guides/streaming/destinations/redshift",
      "destination": "/streaming/destinations/redshift"
    },
    {
      "source": "/guides/streaming/overview",
      "destination": "/streaming/overview"
    },
    {
      "source": "/guides/streaming/sources/amazon-sqs",
      "destination": "/streaming/sources/amazon-sqs"
    },
    {
      "source": "/guides/streaming/sources/azure-event-hub",
      "destination": "/streaming/sources/azure-event-hub"
    },
    {
      "source": "/guides/streaming/sources/google-cloud-pubsub",
      "destination": "/streaming/sources/google-cloud-pubsub"
    },
    {
      "source": "/guides/streaming/sources/kafka",
      "destination": "/streaming/sources/kafka"
    },
    {
      "source": "/guides/streaming/sources/kinesis",
      "destination": "/streaming/sources/kinesis"
    }
  ]
}<|MERGE_RESOLUTION|>--- conflicted
+++ resolved
@@ -333,7 +333,6 @@
                 "integrations/databases/trino"
               ]
             },
-<<<<<<< HEAD
             "getting-started/kernels",
             {
               "group": "Versioning",
@@ -343,9 +342,6 @@
               ]
             },
             "development/project/local-timezone"
-=======
-            "getting-started/kernels"
->>>>>>> 1cf5b4f1
           ]
         },
         {
@@ -353,8 +349,6 @@
           "icon": "flask",
           "pages": [
             "development/project/setup",
-            "getting-started/setting-up-git",
-            "getting-started/file-versions",
             "development/text-editor"
           ]
         },
@@ -446,9 +440,7 @@
           "pages": [
             "visualizations/dashboards"
           ]
-        },
-        "development/updating-mage",
-        "development/ai/overview"
+        }
       ]
     },
     {
@@ -462,16 +454,17 @@
     {
       "group": "Get Started",
       "pages": [
-        "guides/overview"
-      ]
-    },
-    {
-      "group": "Quickstarts",
-      "pages": [
-        "guides/load-api-data",
-        "guides/data-integration-pipeline",
-        "guides/setup-dbt",
-        "guides/integrate-mage-airflow"
+        "guides/overview",
+        {
+          "group": "Quickstart",
+          "icon": "rocket",
+          "pages": [
+            "guides/load-api-data",
+            "guides/data-integration-pipeline",
+            "guides/setup-dbt",
+            "guides/integrate-mage-airflow"
+          ]
+        }
       ]
     },
     {
@@ -501,8 +494,7 @@
           ]
         },
         "guides/ai/overview",
-        "guides/community-examples",
-        "guides/tips-and-tricks"
+        "guides/community-examples"
       ]
     },
     {
