--- conflicted
+++ resolved
@@ -492,10 +492,7 @@
           ]
         },
         "guides/ai/overview",
-<<<<<<< HEAD
-=======
         "guides/docker/connecting-a-database",
->>>>>>> 3db921ee
         "guides/community-examples",
         "guides/tips-and-tricks"
       ]
