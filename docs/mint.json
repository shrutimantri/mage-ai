{
  "name": "Mage",
  "logo": {
    "light": "/logo/light.svg",
    "dark": "/logo/dark.svg"
  },
  "favicon": "/favicon.png",
  "colors": {
    "primary": "#7E53F8",
    "light": "#BFA8FF",
    "dark": "#4C22C0",
    "ultraLight": "#E4DAFF",
    "ultraDark": "#270A7A",
    "background": {
      "dark": "#121212"
    }
  },
  "feedback": {
    "suggestEdit": true,
    "raiseIssue": true,
    "thumbsRating": true
  },
  "search": {
    "prompt": "✨ Make magic..."
  },
  "metadata": {
    "og:image": "/media/og.png",
    "twitter:site": "@mage_ai"
  },
  "topbarCtaButton": {
    "type": "github",
    "url": "https://github.com/mage-ai/mage-ai"
  },
  "topAnchor": {
    "name": "Documentation",
    "icon": "book-open"
  },
  "primaryTab": {
    "name": "Docs"
  },
  "tabs": [
    {
      "name": "Guides",
      "url": "guides"
    },
    {
      "name": "API",
      "url": "api-reference"
    },
    {
      "name": "Deploy",
      "url": "production"
    },
    {
      "name": "Contribute",
      "url": "contributing"
    },
    {
      "name": "Slack",
      "url": "https://www.mage.ai/chat"
    }
  ],
  "anchors": [
    {
      "name": "Releases",
      "icon": "megaphone",
      "url": "https://docs.mage.ai/about/releases"
    },
    {
      "name": "Roadmap",
      "icon": "map",
      "url": "https://docs.mage.ai/about/roadmap"
    },
    {
      "name": "Troubleshooting",
      "icon": "question",
      "url": "https://docs.mage.ai/development/troubleshooting"
    }
  ],
  "navigation": [
    {
      "group": "Get Started",
      "pages": [
        "introduction/overview",
        "getting-started/setup",
        "design/core-design-principles",
        {
          "group": "Abstractions",
          "icon": "object-subtract",
          "pages": [
            "design/core-abstractions",
            "design/abstractions/project-structure"
          ]
        }
      ]
    },
    {
      "group": "Concepts",
      "pages": [
        {
          "group": "Backfills",
          "icon": "database",
          "pages": [
            "orchestration/backfills/overview",
            "orchestration/backfills/guides"
          ]
        },
        {
          "group": "Blocks",
          "icon": "block-brick",
          "pages": [
            "design/blocks",
            {
              "group": "Types",
              "pages": [
                "design/blocks/callbacks",
                "design/blocks/conditionals",
                "design/blocks/data-exporter",
                "design/blocks/data-loader",
                "design/blocks/extension",
                "design/blocks/scratchpad",
                "design/blocks/sensor",
                "design/blocks/transformer"
              ]
            },
            "design/blocks/dynamic-blocks",
            {
              "group": "Resources",
              "pages": [
                {
                  "group": "Data loader",
                  "pages": [
                    "design/data-loading",
                    "development/blocks/data_loaders/templates"
                  ]
                },
                {
                  "group": "Transformer",
                  "pages": [
                    "development/blocks/transformers/templates"
                  ]
                },
                {
                  "group": "Data exporter",
                  "pages": [
                    "development/blocks/data_exporters/templates"
                  ]
                },
                {
                  "group": "Sensors",
                  "pages": [
                    "development/blocks/sensors/templates"
                  ]
                },
                {
                  "group": "Callbacks",
                  "pages": [
                    "development/blocks/callbacks/templates"
                  ]
                },
                {
                  "group": "Conditionals",
                  "pages": [
                    "development/blocks/conditionals/templates"
                  ]
                }
              ]
            }
          ]
        },
        {
          "group": "Data integration",
          "icon": "rotate",
          "pages": [
            "data-integrations/overview",
            "data-integrations/configuration",
            {
              "group": "Sources",
              "pages": [
                "data-integrations/sources/overview",
                "data-integrations/sources/add-new-source",
                "data-integrations/sources/postgresql"
              ]
            },
            {
              "group": "Destinations",
              "pages": [
                "data-integrations/destinations/overview",
                "data-integrations/destinations/add-new-destination"
              ]
            }
          ]
        },
        {
          "group": "dbt",
          "icon": "arrow-progress",
          "pages": [
            "dbt/overview",
            {
              "group": "Configuration",
              "pages": [
                "dbt/sources",
                "dbt/connection-profiles",
                "dbt/variable-interpolation",
                "dbt/run-dbt-spark"
              ]
            },
            {
              "group": "Models",
              "pages": [
                "dbt/add-existing-dbt",
                "dbt/incremental-models",
                "dbt/run-single-model",
                "dbt/run-selected-model"
              ]
            },
            {
              "group": "Commands",
              "pages": [
                "dbt/docs",
                "dbt/snapshots",
                "dbt/running-dbt-tests"
              ]
            }
          ]
        },
        "orchestration/global-data-products/overview",
        "design/data-pipeline-management",
        {
          "group": "Pipeline runs",
          "icon": "pipe-circle-check",
          "pages": [
            "orchestration/pipeline-runs/retrying-block-runs",
            "orchestration/pipeline-runs/saving-block-output-as-csv"
          ]
        },
        {
          "group": "Schedules and triggers",
          "icon": "clock",
          "pages": [
            "orchestration/triggers/configure-triggers-in-code",
            {
              "group": "Event triggers",
              "pages": [
                "orchestration/triggers/events/overview",
                "orchestration/triggers/events/aws"
              ]
            },
            "orchestration/triggers/trigger-pipeline",
            "orchestration/triggers/trigger-pipeline-api",
            "orchestration/triggers/schedule-pipelines"
          ]
        },
        {
          "group": "Streaming",
          "icon": "water",
          "pages": [
            "streaming/overview",
            {
              "group": "Sources",
              "pages": [
                "streaming/sources/amazon-sqs",
                "streaming/sources/azure-event-hub",
                "streaming/sources/google-cloud-pubsub",
                "streaming/sources/kafka",
                "streaming/sources/kinesis"
              ]
            },
            {
              "group": "Destinations",
              "pages": [
                "streaming/destinations/amazon-s3",
                "streaming/destinations/dummy",
                "streaming/destinations/elasticsearch",
                "streaming/destinations/influxdb",
                "streaming/destinations/kafka",
                "streaming/destinations/kinesis",
                "streaming/destinations/mongodb",
                "streaming/destinations/opensearch",
                "streaming/destinations/postgres",
                "streaming/destinations/redshift"
              ]
            }
          ]
        }
      ]
    },
    {
      "group": "Reference",
      "icon": "gear",
      "pages": [
        {
          "group": "Configuration",
          "icon": "gear",
          "pages": [
            {
              "group": "Variables",
              "pages": [
                "development/variables/overview",
                "development/variables/referencing-variables",
                {
                  "group": "Variable Types",
                  "pages": [
                    "development/variables/environment-variables",
                    "getting-started/runtime-variable",
                    "development/variables/block-variables",
                    "development/variables/secrets"
                  ]
                }
              ]
            },
            "custom-templates/overview",
            {
              "group": "Dependencies",
              "pages": [
                "development/dependencies/requirements",
                "development/dependencies/custom-files"
              ]
            },
            {
              "group": "Storage",
              "pages": [
                "integrations/databases/BigQuery",
                "integrations/databases/ClickHouse",
                "integrations/databases/Druid",
                "integrations/databases/MicrosoftSQLServer",
                "integrations/databases/MongoDB",
                "integrations/databases/MySQL",
                "integrations/databases/PostgreSQL",
                "integrations/databases/Redshift",
                "integrations/databases/S3",
                "integrations/databases/Snowflake",
                "integrations/databases/trino"
              ]
            },
            "getting-started/kernels",
            {
              "group": "Versioning",
              "pages": [
                "getting-started/setting-up-git",
                "getting-started/file-versions"
              ]
            },
            "development/project/local-timezone"
          ]
        },
        {
          "group": "Development",
          "icon": "flask",
          "pages": [
            "development/project/setup",
            "development/text-editor"
          ]
        },
        {
          "group": "External tools",
          "icon": "puzzle",
          "pages": [
            {
              "group": "Computation",
              "pages": [
                "integrations/spark-pyspark",
                "integrations/databricks"
              ]
            },
            {
              "group": "Orchestration",
              "pages": [
                "integrations/airflow",
                "integrations/prefect"
              ]
            },
            {
              "group": "Data integration",
              "pages": [
                "integrations/airbyte",
                "integrations/stitch"
              ]
            },
            {
              "group": "Transformation",
              "pages": [
                "integrations/dbt-cloud",
                "integrations/polars"
              ]
            },
            {
              "group": "Observability",
              "pages": [
                {
                  "group": "Monitoring",
                  "pages": [
                    "integrations/observability/datadog",
                    "integrations/observability/great-expectations",
                    "integrations/observability/metaplane",
                    "integrations/observability/newrelic",
                    "integrations/observability/sentry"
                  ]
                },
                {
                  "group": "Alerting",
                  "pages": [
                    "integrations/observability/alerting-email",
                    "integrations/observability/alerting-opsgenie",
                    "integrations/observability/alerting-slack",
                    "integrations/observability/alerting-teams"
                  ]
                }
              ]
            },
            {
              "group": "Reverse ETL",
              "pages": [
                "integrations/hightouch"
              ]
            }
          ]
        },
        {
          "group": "Monitoring",
          "icon": "eye",
          "pages": [
            "development/observability/monitoring",
            "development/observability/logging"
          ]
        },
        {
          "group": "Testing",
          "icon": "vial",
          "pages": [
            "development/data-validation",
            "development/testing/great-expectations",
            "development/testing/unit-tests"
          ]
        },
<<<<<<< HEAD
        "development/updating-mage",
        "development/ai/overview"
=======
        "development/ai/overview",
        {
          "group": "Visualizations",
          "icon": "chart-line-up-down",
          "pages": [
            "visualizations/dashboards"
          ]
        }
>>>>>>> 4a00451f
      ]
    },
    {
      "group": "About",
      "icon": "info",
      "pages": [
        "about/code-of-conduct",
        "about/statistics"
      ]
    },
    {
      "group": "Get Started",
      "pages": [
        "guides/overview"
      ]
    },
    {
      "group": "Quickstarts",
      "pages": [
        "guides/load-api-data",
        "guides/data-integration-pipeline",
        "guides/setup-dbt",
        "guides/integrate-mage-airflow"
      ]
    },
    {
      "group": "Tutorials",
      "pages": [
        {
          "group": "Blocks",
          "icon": "block-brick",
          "pages": [
            "guides/blocks/transformer-blocks",
            "guides/blocks/sql-blocks",
            "guides/blocks/dynamic-blocks",
            "guides/blocks/custom-blocks",
            "guides/blocks/markdown-blocks",
            "guides/blocks/r-blocks",
            "guides/blocks/replicate-blocks"
          ]
        },
        {
          "group": "Pipelines",
          "icon": "pipe-section",
          "pages": [
            "guides/streaming-pipeline",
            "guides/streaming/magic-devcontainer",
            "guides/streaming-pipeline-rabbitmq",
            "guides/train-model"
          ]
        },
        "guides/ai/overview",
        "guides/community-examples"
      ]
    },
    {
      "group": "Get Started",
      "icon": "robot",
      "pages": [
        "api-reference/overview",
        {
          "group": "Design",
          "icon": "pencil",
          "pages": [
            "api-reference/resources",
            "api-reference/policies",
            "api-reference/presenters"
          ]
        }
      ]
    },
    {
      "group": "Endpoints",
      "icon": "robot",
      "pages": [
        {
          "group": "Backfills",
          "icon": "database",
          "pages": [
            "api-reference/backfills/overview",
            "api-reference/backfills/read-backfills",
            "api-reference/backfills/create-backfills",
            "api-reference/backfills/update-backfill",
            "api-reference/backfills/delete-backfill"
          ]
        },
        {
          "group": "Blocks",
          "icon": "block-brick",
          "pages": [
            "api-reference/blocks/overview",
            "api-reference/blocks/read-block",
            "api-reference/blocks/create-block",
            "api-reference/blocks/update-block",
            "api-reference/blocks/delete-block"
          ]
        },
        {
          "group": "Logs",
          "icon": "scroll",
          "pages": [
            "api-reference/logs/overview",
            "api-reference/logs/read-logs"
          ]
        },
        {
          "group": "OAuth access tokens",
          "icon": "key",
          "pages": [
            "api-reference/oauth-access-tokens/overview",
            "api-reference/oauth-access-tokens/read-oauth-access-tokens"
          ]
        },
        {
          "group": "Pipeline runs",
          "icon": "pipe-valve",
          "pages": [
            "api-reference/pipeline-runs/overview",
            "api-reference/pipeline-runs/read-pipeline-runs",
            "api-reference/pipeline-runs/trigger-pipeline"
          ]
        },
        {
          "group": "Pipeline schedules",
          "icon": "pipe-circle-check",
          "pages": [
            "api-reference/pipeline-schedules/overview",
            "api-reference/pipeline-schedules/read-pipeline-schedules"
          ]
        },
        {
          "group": "Pipelines",
          "icon": "pipe-collar",
          "pages": [
            "api-reference/pipelines/overview",
            "api-reference/pipelines/read-pipeline",
            "api-reference/pipelines/create-pipeline",
            "api-reference/pipelines/update-pipeline",
            "api-reference/pipelines/delete-pipeline"
          ]
        },
        {
          "group": "Sessions",
          "icon": "window",
          "pages": [
            "api-reference/sessions/overview",
            "api-reference/sessions/create-session"
          ]
        }
      ]
    },
    {
      "group": "Get Started",
      "pages": [
        "production/deploying-to-cloud/architecture",
        {
          "group": "Providers",
          "icon": "clouds",
          "pages": [
            {
              "group": "AWS",
              "pages": [
                "production/deploying-to-cloud/aws/setup",
                "production/deploying-to-cloud/aws/resources",
                "production/deploying-to-cloud/aws/aws-ecs-architecture",
                "production/deploying-to-cloud/aws/terraform-apply-policy",
                "production/deploying-to-cloud/aws/terraform-destroy-policy",
                "production/deploying-to-cloud/aws/emr-policy",
                "production/deploying-to-cloud/aws-without-terraform",
                "production/deploying-to-cloud/aws/code-pipeline"
              ]
            },
            {
              "group": "Azure",
              "pages": [
                "production/deploying-to-cloud/azure/setup",
                "production/deploying-to-cloud/azure/resources"
              ]
            },
            {
              "group": "DigitalOcean",
              "pages": [
                "production/deploying-to-cloud/digitalocean/setup"
              ]
            },
            {
              "group": "GCP",
              "pages": [
                "production/deploying-to-cloud/gcp/setup",
                "production/deploying-to-cloud/gcp/resources",
                "production/deploying-to-cloud/gcp/gcp-artifact-registry"
              ]
            }
          ]
        },
        "production/deploying-to-cloud/using-terraform",
        "production/deploying-to-cloud/using-helm"
      ]
    },
    {
      "group": "Concepts",
      "pages": [
        {
          "group": "Authentication",
          "icon": "passport",
          "pages": [
            "production/authentication/overview",
            "production/authentication/microsoft"
          ]
        },
        {
          "group": "CI/CD",
          "icon": "circle-check",
          "pages": [
            "production/ci-cd/overview",
            "production/ci-cd/local-cloud/repository-setup",
            "production/ci-cd/local-cloud/github-actions",
            "production/ci-cd/local-cloud/gitlab-ci-cd",
            "production/ci-cd/local-cloud/buildkite"
          ]
        },
        {
          "group": "Configuration",
          "icon": "gear",
          "pages": [
            "production/configuring-production-settings/overview",
            "production/configuring-production-settings/compute-resource"
          ]
        },
        "production/databases/default",
        {
          "group": "Secrets",
          "icon": "lock",
          "pages": [
            "production/deploying-to-cloud/secrets/AWS",
            "production/deploying-to-cloud/secrets/Azure",
            "production/deploying-to-cloud/secrets/GCP"
          ]
        },
        {
          "group": "Team management",
          "icon": "user-plus",
          "pages": [
            "production/developing-in-the-cloud/cloud-dev-environments/overview",
            {
              "group": "Environments",
              "pages": [
                "production/developing-in-the-cloud/cloud-dev-environments/aws-ecs",
                "production/developing-in-the-cloud/cloud-dev-environments/cloud-run",
                "production/developing-in-the-cloud/cloud-dev-environments/kubernetes"
              ]
            }
          ]
        },
        {
          "group": "Version control",
          "icon": "code-branch",
          "pages": [
            "production/data-sync/git",
            "production/data-sync/github"
          ]
        }
      ]
    },
    {
      "group": "Get Started",
      "pages": [
        "contributing/overview",
        {
          "group": "Backend",
          "icon": "server",
          "pages": [
            "contributing/backend/overview",
            {
              "group": "Streaming",
              "pages": [
                "contributing/backend/streaming/sources-and-destinations"
              ]
            }
          ]
        },
        {
          "group": "Frontend",
          "icon": "browser",
          "pages": [
            "contributing/frontend/overview",
            "contributing/charts/how-to-add"
          ]
        }
      ]
    }
  ],
  "backgroundImage": "/background.png",
  "footerSocials": {
    "linkedin": "https://www.linkedin.com/company/magetech/",
    "twitter": "https://twitter.com/mage_ai",
    "facebook": "https://www.facebook.com/mageai",
    "instagram": "https://www.instagram.com/mage_ai/",
    "github": "https://www.github.com/mage-ai"
  },
  "analytics": {
    "amplitude": {
      "apiKey": "b3c3b09423fea2abaae92c08b44de1c3"
    }
  },
  "api": {
    "playground": {
      "mode": "hide"
    }
  },
  "redirects": [
    {
      "source": "/getting-started/secrets",
      "destination": "/development/variables/secrets"
    },
    {
      "source": "/development/environment-variables",
      "destination": "/development/variables/environment-variables"
    },
    {
      "source": "/contributing/code-of-conduct",
      "destination": "/about/code-of-conduct"
    },
    {
      "source": "/contributing/statistics/overview",
      "destination": "/about/statistics"
    },
    {
      "source": "/guides/streaming/contributing",
      "destination": "/contributing/backend/streaming/sources-and-destinations"
    },
    {
      "source": "/community/contributing",
      "destination": "/contributing/overview"
    },
    {
      "source": "/development/blocks/callbacks/overview",
      "destination": "/design/blocks/callbacks"
    },
    {
      "source": "/development/blocks/conditionals/overview",
      "destination": "/design/blocks/conditionals"
    },
    {
      "source": "/development/blocks/sql/trino",
      "destination": "/integrations/databases/trino"
    },
    {
      "source": "/guides/data-validation",
      "destination": "/development/data-validation"
    },
    {
      "source": "/production/observability/logging",
      "destination": "/development/observability/logging"
    },
    {
      "source": "/production/observability/monitoring",
      "destination": "/development/observability/monitoring"
    },
    {
      "source": "/development/versioning/file-versions",
      "destination": "/getting-started/file-versions"
    },
    {
      "source": "/production/configuring-production-settings/runtime-",
      "destination": "/getting-started/runtime-variable"
    },
    {
      "source": "/development/secrets/secrets",
      "destination": "/development/variables/secrets"
    },
    {
      "source": "/developing-in-the-cloud/setting-up-git",
      "destination": "/getting-started/setting-up-git"
    },
    {
      "source": "/guides/r-blocks",
      "destination": "/guides/blocks/r-blocks"
    },
    {
      "source": "/design/blocks/replicate-blocks",
      "destination": "/guides/blocks/replicate-blocks"
    },
    {
      "source": "/guides/sql-blocks",
      "destination": "/guides/blocks/sql-blocks"
    },
    {
      "source": "/guides/transformer-blocks",
      "destination": "/guides/blocks/transformer-blocks"
    },
    {
      "source": "/tutorials/examples",
      "destination": "/guides/community-examples"
    },
    {
      "source": "/tutorials/load-api-data",
      "destination": "/guides/load-api-data"
    },
    {
      "source": "/tutorials/setup-dbt",
      "destination": "/guides/setup-dbt"
    },
    {
      "source": "/tutorials/train-model",
      "destination": "/guides/train-model"
    },
    {
      "source": "/tutorials/train/complete-project",
      "destination": "/guides/train/complete-project"
    },
    {
      "source": "/production/observability/alerting-email",
      "destination": "/integrations/observability/alerting-email"
    },
    {
      "source": "/production/observability/alerting-opsgenie",
      "destination": "/integrations/observability/alerting-opsgenie"
    },
    {
      "source": "/production/observability/alerting-slack",
      "destination": "/integrations/observability/alerting-slack"
    },
    {
      "source": "/production/observability/alerting-teams",
      "destination": "/integrations/observability/alerting-teams"
    },
    {
      "source": "/production/observability/datadog",
      "destination": "/integrations/observability/datadog"
    },
    {
      "source": "/integrations/great-expectations",
      "destination": "/integrations/observability/great-expectations"
    },
    {
      "source": "/integrations/metaplane",
      "destination": "/integrations/observability/metaplane"
    },
    {
      "source": "/production/observability/newrelic",
      "destination": "/integrations/observability/newrelic"
    },
    {
      "source": "/production/observability/sentry",
      "destination": "/integrations/observability/sentry"
    },
    {
      "source": "/guides/triggers/configure-triggers-in-code",
      "destination": "/orchestration/triggers/configure-triggers-in-code"
    },
    {
      "source": "/guides/triggers/events/aws",
      "destination": "/orchestration/triggers/events/aws"
    },
    {
      "source": "/guides/triggers/events/overview",
      "destination": "/orchestration/triggers/events/overview"
    },
    {
      "source": "/guides/schedule-pipelines",
      "destination": "/orchestration/triggers/schedule-pipelines"
    },
    {
      "source": "/guides/trigger-pipeline-api",
      "destination": "/orchestration/triggers/trigger-pipeline-api"
    },
    {
      "source": "/production/configuring-production-settings/secrets",
      "destination": "/production/deploying-to-cloud/secrets/AWS"
    },
    {
      "source": "/development/secrets/GCP",
      "destination": "/production/deploying-to-cloud/secrets/GCP"
    },
    {
      "source": "/developing-in-the-cloud/cloud-dev-environments/aws-ecs",
      "destination": "/production/developing-in-the-cloud/cloud-dev-environments/aws-ecs"
    },
    {
      "source": "/developing-in-the-cloud/cloud-dev-environments/cloud-run",
      "destination": "/production/developing-in-the-cloud/cloud-dev-environments/cloud-run"
    },
    {
      "source": "/developing-in-the-cloud/cloud-dev-environments/kubernetes",
      "destination": "/production/developing-in-the-cloud/cloud-dev-environments/kubernetes"
    },
    {
      "source": "/developing-in-the-cloud/cloud-dev-environments/overview",
      "destination": "/production/developing-in-the-cloud/cloud-dev-environments/overview"
    },
    {
      "source": "/developing-in-the-cloud/workspaces/kubernetes",
      "destination": "/production/developing-in-the-cloud/workspaces/kubernetes"
    },
    {
      "source": "/developing-in-the-cloud/workspaces/overview",
      "destination": "/production/developing-in-the-cloud/workspaces/overview"
    },
    {
      "source": "/guides/streaming/destinations/amazon-s3",
      "destination": "/streaming/destinations/amazon-s3"
    },
    {
      "source": "/guides/streaming/destinations/elasticsearch",
      "destination": "/streaming/destinations/elasticsearch"
    },
    {
      "source": "/guides/streaming/destinations/azure_data_lake",
      "destination": "/streaming/destinations/azure_data_lake"
    },
    {
      "source": "/guides/streaming/destinations/dummy",
      "destination": "/streaming/destinations/dummy"
    },
    {
      "source": "/guides/streaming/destinations/kafka",
      "destination": "/streaming/destinations/kafka"
    },
    {
      "source": "/guides/streaming/destinations/kinesis",
      "destination": "/streaming/destinations/kinesis"
    },
    {
      "source": "/guides/streaming/destinations/mongodb",
      "destination": "/streaming/destinations/mongodb"
    },
    {
      "source": "/guides/streaming/destinations/opensearch",
      "destination": "/streaming/destinations/opensearch"
    },
    {
      "source": "/guides/streaming/destinations/redshift",
      "destination": "/streaming/destinations/redshift"
    },
    {
      "source": "/guides/streaming/overview",
      "destination": "/streaming/overview"
    },
    {
      "source": "/guides/streaming/sources/amazon-sqs",
      "destination": "/streaming/sources/amazon-sqs"
    },
    {
      "source": "/guides/streaming/sources/azure-event-hub",
      "destination": "/streaming/sources/azure-event-hub"
    },
    {
      "source": "/guides/streaming/sources/google-cloud-pubsub",
      "destination": "/streaming/sources/google-cloud-pubsub"
    },
    {
      "source": "/guides/streaming/sources/kafka",
      "destination": "/streaming/sources/kafka"
    },
    {
      "source": "/guides/streaming/sources/kinesis",
      "destination": "/streaming/sources/kinesis"
    }
  ]
}<|MERGE_RESOLUTION|>--- conflicted
+++ resolved
@@ -433,19 +433,16 @@
             "development/testing/unit-tests"
           ]
         },
-<<<<<<< HEAD
+        "development/ai/overview",
+        {
+          "group": "Visualizations",
+          "icon": "chart-line-up-down",
+          "pages": [
+            "visualizations/dashboards"
+          ]
+        },
         "development/updating-mage",
         "development/ai/overview"
-=======
-        "development/ai/overview",
-        {
-          "group": "Visualizations",
-          "icon": "chart-line-up-down",
-          "pages": [
-            "visualizations/dashboards"
-          ]
-        }
->>>>>>> 4a00451f
       ]
     },
     {
