--- conflicted
+++ resolved
@@ -28,13 +28,8 @@
     runs-on: ubuntu-latest
     strategy:
       matrix:
-<<<<<<< HEAD
         python-version: ["3.8", "3.9", "3.10"]
-
-=======
-        python-version: ["3.7", "3.8", "3.9", "3.10"]
     needs: check-code-quality
->>>>>>> f06f6117
     steps:
       - uses: actions/checkout@v3
       - name: Set up Python ${{ matrix.python-version }}
