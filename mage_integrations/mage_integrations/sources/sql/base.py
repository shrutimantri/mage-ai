from mage_integrations.sources.base import Source as BaseSource
from mage_integrations.sources.catalog import Catalog, CatalogEntry
from mage_integrations.sources.constants import (
    BATCH_FETCH_LIMIT,
    COLUMN_FORMAT_DATETIME,
<<<<<<< HEAD
=======
    COLUMN_FORMAT_UUID,
    COLUMN_TYPE_ARRAY,
>>>>>>> f2eb07a7
    COLUMN_TYPE_BOOLEAN,
    COLUMN_TYPE_INTEGER,
    COLUMN_TYPE_NULL,
    COLUMN_TYPE_NUMBER,
    COLUMN_TYPE_OBJECT,
    COLUMN_TYPE_STRING,
    REPLICATION_METHOD_FULL_TABLE,
    REPLICATION_METHOD_LOG_BASED,
    UNIQUE_CONFLICT_METHOD_UPDATE,
)
from mage_integrations.sources.sql.utils import (
    build_comparison_statement,
    column_type_mapping,
    wrap_column_in_quotes,
)
from mage_integrations.sources.utils import get_standard_metadata
from mage_integrations.utils.dictionary import group_by
from mage_integrations.utils.schema_helpers import extract_selected_columns
from singer.schema import Schema
from time import sleep
from typing import Any, Dict, Generator, List, Tuple


class Source(BaseSource):
    @property
    def table_prefix(self):
        return ''

    def build_connection(self):
        raise Exception('Subclasses must implement the build_connection method.')

    def discover(self, streams: List[str] = None) -> Catalog:
        query = self.build_discover_query(streams=streams)

        rows = self.build_connection().load(query)
        groups = group_by(lambda t: t[0], rows)

        streams = []
        for stream_id, columns_data in groups.items():
            properties = dict()
            unique_constraints = []
            valid_replication_keys = []

            for column_data in columns_data:
                column_key = column_data[2]
                column_name = column_data[3]
                column_type = column_data[4].lower()
                is_nullable = column_data[5]

                column_format = None
                column_properties = None
                column_types = []

                if column_key is not None and 'PRI' in column_key:
                    unique_constraints.append(column_name)

                if 'YES' == is_nullable:
                    column_types.append(COLUMN_TYPE_NULL)

                if 'bool' in column_type:
                    column_types.append(COLUMN_TYPE_BOOLEAN)
                elif 'int' in column_type or 'bigint' in column_type:
                    column_types.append(COLUMN_TYPE_INTEGER)
                elif 'double' in column_type or 'float' in column_type or 'numeric' in column_type:
                    column_types.append(COLUMN_TYPE_NUMBER)
                elif 'datetime' in column_type or 'timestamp' in column_type or 'date' in column_type:
                    column_format = COLUMN_FORMAT_DATETIME
                    column_types.append(COLUMN_TYPE_STRING)
                    valid_replication_keys.append(column_name)
                elif 'json' in column_type:
                    column_properties = {}
                    column_types.append(COLUMN_TYPE_OBJECT)
<<<<<<< HEAD
=======
                elif 'uuid' in column_type:
                    column_format = COLUMN_FORMAT_UUID
                    column_types.append(COLUMN_TYPE_STRING)
                # TODO: when adding array column type, we also need to add the setting
                # for items and the item properties and types.
                # See Stripe’s balance_transactions.json schema for an example.
                # elif 'array' in column_type:
                #     column_types.append(COLUMN_TYPE_ARRAY)
>>>>>>> f2eb07a7
                else:
                    # binary, text, varchar, character varying
                    column_types.append(COLUMN_TYPE_STRING)

                properties[column_name] = dict(
                    properties=column_properties,
                    format=column_format,
                    type=column_types,
                )

            schema = Schema.from_dict(dict(
                properties=properties,
                type='object',
            ))
            metadata = get_standard_metadata(
                key_properties=unique_constraints,
                replication_method=REPLICATION_METHOD_FULL_TABLE,
                schema=schema.to_dict(),
                stream_id=stream_id,
                valid_replication_keys=unique_constraints + valid_replication_keys,
            )
            catalog_entry = CatalogEntry(
                key_properties=unique_constraints,
                metadata=metadata,
                replication_method=REPLICATION_METHOD_FULL_TABLE,
                schema=schema,
                stream=stream_id,
                tap_stream_id=stream_id,
                unique_conflict_method=UNIQUE_CONFLICT_METHOD_UPDATE,
                unique_constraints=unique_constraints,
            )

            streams.append(catalog_entry)

        return Catalog(streams)

    def count_records(
        self,
        stream,
        bookmarks: Dict = None,
        query: Dict = {},
        **kwargs,
    ) -> int:
        rows, rows_temp = self.__fetch_rows(
            stream,
            bookmarks,
            query,
            count_records=True,
        )
        return rows[0]['number_of_records']

    def load_data(
        self,
        stream,
        bookmarks: Dict = None,
        query: Dict = {},
        **kwargs,
    ) -> Generator[List[Dict], None, None]:
        if REPLICATION_METHOD_LOG_BASED == stream.replication_method:
            for data in self.load_data_from_logs(
                stream,
                bookmarks=bookmarks,
                query=query,
                **kwargs,
            ):
                yield data
            return

        rows_temp = None
        loops = 0

        while rows_temp is None or len(rows_temp) >= 1:
            if loops >= 1:
                sleep(1)

            has_custom_limit = query.get('_limit', None) is not None
            limit = query.get('_limit', BATCH_FETCH_LIMIT)
            offset = query.get('_offset', BATCH_FETCH_LIMIT * loops)

            rows, rows_temp = self.__fetch_rows(
                stream,
                bookmarks,
                query,
                limit=limit,
                offset=offset,
            )
            yield rows

            loops += 1

            if has_custom_limit or len(rows_temp) < BATCH_FETCH_LIMIT:
                break

    def load_data_from_logs(
        self,
        stream,
        bookmarks: Dict = None,
        query: Dict = {},
        **kwargs,
    ) -> Generator[List[Dict], None, None]:
        raise Exception('Subclasses must implement the test_connection method.')

    def update_column_names(self, columns: List[str]) -> List[str]:
        return columns

    def build_discover_query(self, schema: str, streams: List[str] = None):
        query = f"""
SELECT
    TABLE_NAME
    , COLUMN_DEFAULT
    , COLUMN_KEY
    , COLUMN_NAME
    , DATA_TYPE
    , IS_NULLABLE
FROM information_schema.columns
WHERE table_schema = '{schema}'
        """
        if streams:
            table_names = ', '.join([f"'{n}'" for n in streams])
            query = f'{query}\nAND TABLE_NAME IN ({table_names})'
        return query

    def test_connection(self):
        self.build_connection().build_connection()

    def column_type_mapping(self, column_type: str, column_format: str = None) -> str:
        return column_type_mapping(column_type, column_format)

    def __fetch_rows(
        self,
        stream,
        bookmarks: Dict = None,
        query: Dict = {},
        count_records: bool = False,
        limit: int = BATCH_FETCH_LIMIT,
        offset: int = 0,
    ) -> Tuple[List[Dict], List[Any]]:
        table_name = stream.tap_stream_id

        key_properties = stream.key_properties
        unique_constraints = stream.unique_constraints
        bookmark_properties = self._get_bookmark_properties_for_stream(stream)

        # Don’t use a Set; they are unordered
        order_by_columns = []

        # This order is very important, don’t change
        for arr in [
            bookmark_properties,
            key_properties,
            unique_constraints,
        ]:
            if not arr:
                continue

            for col in arr:
                if col not in order_by_columns:
                    order_by_columns.append(col)

        order_by_columns = [wrap_column_in_quotes(col) for col in list(order_by_columns)]

        if order_by_columns and not count_records:
            order_by_statement = f"ORDER BY {', '.join(order_by_columns)}"
        else:
            order_by_statement = ''

        columns = extract_selected_columns(stream.metadata)
        clean_columns = self.update_column_names(columns)

        if count_records:
            columns_statement = 'COUNT(*) AS number_of_records'
        else:
            columns_statement = '\n, '.join(clean_columns)

        query_string = '\n'.join([
            'SELECT',
            columns_statement,
            f'FROM {self.table_prefix}{table_name}',
        ])

        where_statements = []
        if bookmarks:
            for col, val in bookmarks.items():
                where_statements.append(
                    build_comparison_statement(
                        col,
                        val,
                        stream.schema.to_dict()['properties'],
                        self.column_type_mapping,
                        column_cleaned=wrap_column_in_quotes(col),
                        operator='>=',
                    ),
                )

        if query:
            for col, val in query.items():
                if col in columns:
                    where_statements.append(
                        build_comparison_statement(
                            col,
                            val,
                            stream.schema.to_dict()['properties'],
                            self.column_type_mapping,
                            column_cleaned=wrap_column_in_quotes(col),
                        ),
                    )

        if where_statements:
            where_statement = ' AND '.join(where_statements)
            query_string = f"{query_string}\nWHERE {where_statement}"

        with_limit_query_string = [
            query_string,
            order_by_statement,
        ]

        if count_records:
            self.logger.info(f'Counting records for {table_name} started.', tags=dict(
                stream=table_name,
            ))
        else:
            with_limit_query_string += [
                f'LIMIT {limit}',
                f'OFFSET {offset}',
            ]
        with_limit_query_string = '\n'.join(with_limit_query_string)

        rows_temp = self.build_connection().load(with_limit_query_string)
        if count_records:
            rows = [dict(number_of_records=row[0]) for row in rows_temp]
            self.logger.info(f'Counting records for {table_name} completed.', tags=dict(
                query=with_limit_query_string,
                records=rows[0]['number_of_records'],
                stream=table_name,
            ))
        else:
            rows = [{col: row[idx] for idx, col in enumerate(columns)} for row in rows_temp]

        return rows, rows_temp<|MERGE_RESOLUTION|>--- conflicted
+++ resolved
@@ -3,11 +3,8 @@
 from mage_integrations.sources.constants import (
     BATCH_FETCH_LIMIT,
     COLUMN_FORMAT_DATETIME,
-<<<<<<< HEAD
-=======
     COLUMN_FORMAT_UUID,
     COLUMN_TYPE_ARRAY,
->>>>>>> f2eb07a7
     COLUMN_TYPE_BOOLEAN,
     COLUMN_TYPE_INTEGER,
     COLUMN_TYPE_NULL,
@@ -80,8 +77,6 @@
                 elif 'json' in column_type:
                     column_properties = {}
                     column_types.append(COLUMN_TYPE_OBJECT)
-<<<<<<< HEAD
-=======
                 elif 'uuid' in column_type:
                     column_format = COLUMN_FORMAT_UUID
                     column_types.append(COLUMN_TYPE_STRING)
@@ -90,7 +85,6 @@
                 # See Stripe’s balance_transactions.json schema for an example.
                 # elif 'array' in column_type:
                 #     column_types.append(COLUMN_TYPE_ARRAY)
->>>>>>> f2eb07a7
                 else:
                     # binary, text, varchar, character varying
                     column_types.append(COLUMN_TYPE_STRING)
